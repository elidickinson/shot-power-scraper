import subprocess
import sys
import time
import json
import os
import pathlib
from click_default_group import DefaultGroup
import yaml
import click
import nodriver as uc
import asyncio

from shot_power_scraper.utils import filename_for_url, load_github_script, url_or_file_path
from shot_power_scraper.browser import Config, create_browser_context, cleanup_browser, setup_blocking_extensions
from shot_power_scraper.screenshot import take_shot, take_pdf
from shot_power_scraper.shot_config import ShotConfig, set_default_user_agent

BROWSERS = ("chromium", "chrome", "chrome-beta")


def run_nodriver_async(coro):
    """Run an async coroutine with nodriver event loop, cleanup warnings, and delay"""
    import warnings
    # Suppress harmless cleanup warnings from nodriver
    with warnings.catch_warnings():
        warnings.filterwarnings("ignore",
                              message=".*Task was destroyed but it is pending.*",
                              category=RuntimeWarning)

        async def coro_with_cleanup():
            result = await coro
            await asyncio.sleep(0.1)  # Give nodriver time to cleanup background processes
            return result
<<<<<<< HEAD
=======

        # Use nodriver's event loop as recommended in their docs
        loop = uc.loop()
        return loop.run_until_complete(coro_with_cleanup())
>>>>>>> 417d55c0

        # Use nodriver's event loop as recommended in their docs
        loop = uc.loop()
        return loop.run_until_complete(coro_with_cleanup())

<<<<<<< HEAD

def run_browser_command(command_func, shot_config, **kwargs):
    """ Execute command async with browser lifecycle management """
    async def browser_execution():
        browser_obj = None
        try:
            extensions = []
            if shot_config.ad_block or shot_config.popup_block:
                await setup_blocking_extensions(extensions, shot_config.ad_block, shot_config.popup_block)

            # Create browser with shot_config parameters
            browser_obj = await create_browser_context(shot_config, extensions)

            # Execute the command
            result = await command_func(browser_obj, **kwargs)
            return result
        finally:
            await cleanup_browser(browser_obj)

=======
def run_browser_command(command_func, shot_config, **kwargs):
    """ Execute command async with browser lifecycle management """
    async def browser_execution():
        browser_obj = None
        try:
            extensions = []
            if shot_config.ad_block or shot_config.popup_block or shot_config.paywall_block:
                await setup_blocking_extensions(extensions, shot_config.ad_block, shot_config.popup_block, shot_config.paywall_block)

            # Create browser with shot_config parameters
            browser_obj = await create_browser_context(shot_config, extensions)

            # Execute the command
            result = await command_func(browser_obj, **kwargs)
            return result
        finally:
            await cleanup_browser(browser_obj)

>>>>>>> 417d55c0
    return run_nodriver_async(browser_execution())


def setup_common_config(verbose, debug, silent, skip, fail):
    """Setup common configuration used by all commands"""
    Config.verbose = verbose
    Config.silent = silent
    Config.debug = debug
    Config.skip = skip
    Config.fail = fail

    if skip and fail:
        raise click.ClickException("--skip and --fail cannot be used together")

    if debug:
        import logging
        logging.basicConfig(level=logging.DEBUG, format='%(asctime)s - %(name)s - %(levelname)s - %(message)s')


# Small utility functions stay here
def console_log(msg):
    click.echo(msg, err=True)


def _check_and_absolutize(filepath):
    path = pathlib.Path(filepath)
    if path.exists():
        return path.absolute()
    return False


def scale_factor_options(fn):
    """Scale factor options for backwards compatibility"""
    click.option("--retina", is_flag=True, help="Use device scale factor of 2. Cannot be used together with '--scale-factor'.")(fn)
    click.option("--scale-factor", type=float, help="Device scale factor. Cannot be used together with '--retina'.")(fn)
    return fn


def normalize_scale_factor(retina, scale_factor):
    """Normalize scale factor from retina flag or explicit value"""
    if retina and scale_factor:
        raise click.ClickException("--retina and --scale-factor cannot be used together")
    if scale_factor is not None and scale_factor <= 0.0:
        raise click.ClickException("--scale-factor must be positive")
    if retina:
        scale_factor = 2
    return scale_factor


# Consolidated option decorators
def common_shot_options(fn):
    """Complete set of options for screenshot commands"""
    # Output options
    click.option("--verbose", is_flag=True, help="Enable verbose logging to stdout")(fn)
    click.option("--debug", is_flag=True, hidden=True, help="Enable debug logging for nodriver")(fn)
    click.option("--silent", is_flag=True, help="Do not output any messages")(fn)
    click.option("--log-console", "--console-log", is_flag=True, help="Write console.log() to stderr")(fn)

    # Page interaction options
    click.option("--bypass-csp", is_flag=True, help="Bypass Content-Security-Policy")(fn)
    click.option("--trigger-lazy-load", is_flag=True,
                help="Automatically trigger lazy-loaded images by scrolling and converting data-src attributes")(fn)
    click.option("--skip-cloudflare-check", is_flag=True,
                help="Skip Cloudflare challenge detection and waiting")(fn)
    click.option("--no-resize-viewport", is_flag=True,
                help="Don't resize viewport to full page height when taking full page screenshot")(fn)

    # Wait options
    click.option("--skip-wait-for-load", is_flag=True, help="Skip waiting for window load event")(fn)
    click.option("--timeout", type=int, help="Wait this many milliseconds before failing")(fn)
    click.option("--wait-for", help="Wait until this JS expression returns true")(fn)
    click.option("--wait", type=int, help="Wait this many milliseconds before taking the screenshot (default: 250)")(fn)

    # Browser options
    click.option("--reduced-motion", is_flag=True, help="Emulate 'prefers-reduced-motion' media feature")(fn)
    click.option("--user-agent", help="User-Agent header to use")(fn)
    click.option("browser_args", "--browser-arg", multiple=True,
                help="Additional arguments to pass to the browser")(fn)
    click.option("--browser", "-b", default="chromium", type=click.Choice(BROWSERS, case_sensitive=False),
                help="Which browser to use")(fn)

    # Authentication options
    click.option("--auth-password", help="Password for HTTP Basic authentication")(fn)
    click.option("--auth-username", help="Username for HTTP Basic authentication")(fn)
    click.option("-a", "--auth", type=click.File("r"),
                help="Path to JSON authentication context file")(fn)

    # Error handling options
    click.option("--skip", is_flag=True, help="Skip pages that return HTTP errors")(fn)
    click.option("--fail", is_flag=True,
                help="Fail with an error code if a page returns an HTTP error")(fn)

    # Blocking options
    click.option("--popup-block/--no-popup-block", "--block-popups/--no-block-popups", default=None,
                help="Enable/disable popup blocking (overrides config file setting)")(fn)
    click.option("--ad-block/--no-ad-block", default=None,
                help="Enable ad blocking using built-in filter lists")(fn)
    click.option("--paywall-block/--no-paywall-block", default=None,
                help="Enable paywall bypass using Bypass Paywalls Clean extension")(fn)

    return fn


def simple_browser_options(fn):
    """Simplified browser options for auth and config commands"""
    click.option("--reduced-motion", is_flag=True, help="Emulate 'prefers-reduced-motion' media feature")(fn)
    click.option("--user-agent", help="User-Agent header to use")(fn)
    click.option("browser_args", "--browser-arg", multiple=True,
                help="Additional arguments to pass to the browser")(fn)
    click.option("--browser", "-b", default="chromium", type=click.Choice(BROWSERS, case_sensitive=False),
                help="Which browser to use")(fn)
    return fn


@click.group(
    cls=DefaultGroup,
    default="shot",
    default_if_no_args=True,
    context_settings=dict(help_option_names=["--help"]),
)
@click.version_option()
def cli():
    "Tools for taking automated screenshots"
    pass


@cli.command()
@click.argument("url")
@click.option("--width", "-w", type=int, help="Width of browser window, defaults to 1280", default=1280)
@click.option("--height", "-h", type=int, help="Height of browser window and shot - defaults to the full height of the page")
@click.option("-o", "--output", type=click.Path(file_okay=True, writable=True, dir_okay=False, allow_dash=True))
@click.option("selectors", "-s", "--selector", help="Take shot of first element matching this CSS selector", multiple=True)
@click.option("selectors_all", "--selector-all", help="Take shot of all elements matching this CSS selector", multiple=True)
@click.option("js_selectors", "--js-selector", help="Take shot of first element matching this JS (el) expression", multiple=True)
@click.option("js_selectors_all", "--js-selector-all", help="Take shot of all elements matching this JS (el) expression", multiple=True)
@click.option("-p", "--padding", type=int, help="When using selectors, add this much padding in pixels", default=0)
@click.option("-j", "--javascript", help="Execute this JS prior to taking the shot")
@scale_factor_options
@click.option("--omit-background", is_flag=True, help="Omit the default browser background from the shot, making it possible take advantage of transparency. Does not work with JPEGs or when using --quality.")
@click.option("--quality", type=int, help="Save as JPEG with this quality, e.g. 80")
@click.option("-i", "--interactive", is_flag=True, help="Interact with the page in a browser before taking the shot")
@click.option("--devtools", is_flag=True, help="Interact mode with developer tools")
@click.option("--log-requests", type=click.File("w"), help="Log details of all requests to this file")
@click.option("--save-html", is_flag=True, help="Save HTML content alongside the screenshot with the same base name")
@common_shot_options
def shot(url, width, height, output, selectors, selectors_all, js_selectors, js_selectors_all,
         padding, javascript, retina, scale_factor, omit_background, quality,
         interactive, devtools, log_requests, save_html,
<<<<<<< HEAD
         verbose, debug, silent, log_console, skip, fail, ad_block, popup_block,
=======
         verbose, debug, silent, log_console, skip, fail, ad_block, popup_block, paywall_block,
>>>>>>> 417d55c0
         wait, wait_for, timeout, skip_cloudflare_check, skip_wait_for_load, trigger_lazy_load, no_resize_viewport,
         auth, browser, browser_args, user_agent, reduced_motion, bypass_csp,
         auth_username, auth_password):
    """
    Take a single screenshot of a page or portion of a page.

    Usage:

        shot-scraper www.example.com

    This will write the screenshot to www-example-com.png

    Use "-o" to write to a specific file:

        shot-scraper https://www.example.com/ -o example.png

    You can also pass a path to a local file on disk:

        shot-scraper index.html -o index.png

    Using "-o -" will output to standard out:

        shot-scraper https://www.example.com/ -o - > example.png

    Use -s to take a screenshot of one area of the page, identified using
    one or more CSS selectors:

        shot-scraper https://simonwillison.net -s '#bighead'

    Full page screenshots are taken by default. Use --height to limit the screenshot height:

        shot-scraper https://www.example.com/ --height 600 -o partial.png
    """
    setup_common_config(verbose, debug, silent, skip, fail)

    if output is None:
        ext = "jpg" if quality else None
        output = filename_for_url(url, ext=ext, file_exists=os.path.exists)

    scale_factor = normalize_scale_factor(retina, scale_factor)
    interactive = interactive or devtools

    shot_config = ShotConfig({
        "url": url, "selectors": selectors, "selectors_all": selectors_all,
        "js_selectors": js_selectors, "js_selectors_all": js_selectors_all,
        "javascript": javascript, "width": width, "height": height, "quality": quality,
        "padding": padding, "omit_background": omit_background, "scale_factor": scale_factor,
        "save_html": save_html,
        "ad_block": ad_block, "popup_block": popup_block, "paywall_block": paywall_block,
        "wait": wait, "wait_for": wait_for, "timeout": timeout,
        "skip_cloudflare_check": skip_cloudflare_check,
        "skip_wait_for_load": skip_wait_for_load,
        "trigger_lazy_load": trigger_lazy_load, "resize_viewport": not no_resize_viewport, "verbose": verbose,
        "log_console": log_console,
        "log_requests": log_requests,
        # Browser options
        "auth": auth, "interactive": interactive, "devtools": devtools,
        "browser": browser, "browser_args": browser_args, "user_agent": user_agent,
        "reduced_motion": reduced_motion, "bypass_csp": bypass_csp,
        "auth_username": auth_username, "auth_password": auth_password
    })

    async def shot_execution(browser_obj):
        context = browser_obj
        use_existing_page = False
        if interactive:
            from shot_power_scraper.page_utils import navigate_to_page
            page, response_handler = await navigate_to_page(browser_obj, shot_config)
            await page.set_window_size(shot_config.width, shot_config.height)
            click.echo("Hit <enter> to take the shot and close the browser window:", err=True)
            input()
            context = page
            use_existing_page = True

        if output == "-":
            shot_bytes = await take_shot(
                context, shot_config, return_bytes=True, use_existing_page=use_existing_page,
            )
            sys.stdout.buffer.write(shot_bytes)
        else:
            shot_config.output = str(output)
            await take_shot(
                context, shot_config, use_existing_page=use_existing_page,
            )

    run_browser_command(shot_execution, shot_config)




@cli.command()
@click.argument("config", type=click.File(mode="r"))
@scale_factor_options
@click.option(
    "--fail-on-error", is_flag=True, help="Fail noisily on error", hidden=True
)
@click.option(
    "noclobber", "-n", "--no-clobber", is_flag=True, help="Skip images that already exist",
)
@click.option(
    "outputs", "-o", "--output", help="Just take shots matching these output files", multiple=True,
)
@click.option(
    "leave_server", "--leave-server", is_flag=True, help="Leave servers running when script finishes",
)
@click.option(
    "--har", is_flag=True, help="Save all requests to trace.har file",
)
@click.option(
    "--har-zip", is_flag=True, help="Save all requests to trace.har.zip file",
)
@click.option(
    "--har-file", type=click.Path(file_okay=True, writable=True, dir_okay=False),
    help="Path to HAR file to save all requests",
)
@common_shot_options
def multi(config, retina, scale_factor, timeout, fail_on_error, noclobber, outputs,
         leave_server, har, har_zip, har_file,
         verbose, debug, silent, log_console, skip, fail, ad_block, popup_block, paywall_block,
         wait, wait_for, skip_cloudflare_check, skip_wait_for_load, trigger_lazy_load,
         auth, browser, browser_args, user_agent, reduced_motion, bypass_csp,
         auth_username, auth_password):
    """
    Take multiple screenshots or PDFs, defined by a YAML file

    Usage:

        shot-power-scraper multi config.yml

    Where config.yml contains configuration like this:

    \b
        - output: example.png
          url: http://www.example.com/
        - output: example.pdf
          url: http://www.example.com/
          pdf_format: A4
          pdf_landscape: false

    \b
    PDF files are automatically detected by .pdf extension.
    All PDF options from the pdf command are supported in YAML format.
    """
    setup_common_config(verbose, debug, silent, skip, fail)

    if (har or har_zip) and not har_file:
        har_file = filename_for_url(
            "trace", ext="har.zip" if har_zip else "har", file_exists=os.path.exists
        )

    scale_factor = normalize_scale_factor(retina, scale_factor)
    shots = yaml.safe_load(config)

    if har_file:
        for shot in shots:
            if not shot.get("output"):
                shot["skip_shot"] = True

    server_processes = []
    if shots is None:
        shots = []
    if not isinstance(shots, list):
        raise click.ClickException("YAML file must contain a list")

    async def run_multi():
        extensions = []
<<<<<<< HEAD
        if ad_block or popup_block:
            await setup_blocking_extensions(extensions, ad_block, popup_block)
=======
        if ad_block or popup_block or paywall_block:
            await setup_blocking_extensions(extensions, ad_block, popup_block, paywall_block)
>>>>>>> 417d55c0

        # Create browser config for multi command
        browser_shot_config = ShotConfig({
            "auth": auth, "scale_factor": scale_factor, "browser": browser,
            "browser_args": browser_args, "user_agent": user_agent,
            "timeout": timeout, "reduced_motion": reduced_motion,
            "auth_username": auth_username, "auth_password": auth_password,
            "record_har_path": har_file
        })

        browser_obj = await create_browser_context(browser_shot_config, extensions)

        try:
            for shot in shots:
                if (noclobber and shot.get("output") and pathlib.Path(shot["output"]).exists()):
                    continue
                if outputs and shot.get("output") and shot.get("output") not in outputs:
                    continue
                if shot.get("sh"):
                    sh = shot["sh"]
                    if isinstance(sh, str):
                        subprocess.run(shot["sh"], shell=True)
                    elif isinstance(sh, list):
                        subprocess.run(sh)
                    else:
                        raise click.ClickException("- sh: must be a string or list")
                if shot.get("python"):
                    subprocess.run([sys.executable, "-c", shot["python"]])
                if "server" in shot:
                    server = shot["server"]
                    proc = None
                    if isinstance(server, str):
                        proc = subprocess.Popen(server, shell=True)
                    elif isinstance(server, list):
                        proc = subprocess.Popen(map(str, server))
                    else:
                        raise click.ClickException("server: must be a string or list")
                    server_processes.append((proc, server))
                    time.sleep(1)
                if "url" in shot:
                    if timeout and "timeout" not in shot:
                        shot["timeout"] = timeout

                    try:
                        # Add execution parameters to shot dict before creating ShotConfig
                        shot.update({
                            "log_console": log_console,
                        })
                        shot_config = ShotConfig(shot)
                        if shot_config.output and shot_config.output.lower().endswith('.pdf'):
                            await take_pdf(
                                browser_obj, shot_config,
                            )
                        else:
                            await take_shot(
                                browser_obj, shot_config,
                            )
                    except Exception as e:
                        if Config.fail or fail_on_error:
                            raise e
                        else:
                            click.echo(str(e), err=True)
                            continue
        finally:
            await cleanup_browser(browser_obj)
            if leave_server:
                for process, details in server_processes:
                    click.echo(f"Leaving server PID: {process.pid} details: {details}", err=True)
            else:
                if server_processes:
                    for process, _ in server_processes:
                        process.kill()
            if har_file and not silent:
                click.echo(f"Wrote to HAR file: {har_file}", err=True)

    run_nodriver_async(run_multi())


@cli.command()
@click.argument("url")
@click.option(
    "-o", "--output", type=click.File("w"), default="-",
)
@click.option("-j", "--javascript", help="Execute this JS prior to taking the snapshot")
@common_shot_options
def accessibility(url, output, javascript,
                 verbose, debug, silent, log_console, skip, fail, ad_block, popup_block, paywall_block,
                 wait, wait_for, timeout, skip_cloudflare_check, skip_wait_for_load, trigger_lazy_load,
                 auth, browser, browser_args, user_agent, reduced_motion, bypass_csp,
                 auth_username, auth_password):
    """
    (NOT IMPLEMENTED) Dump the Chromium accessibility tree for the specifed page

    Usage:

        shot-scraper accessibility https://datasette.io/
    """
    raise NotImplementedError("Accessibility tree dumping is not implemented in shot-power-scraper")


@cli.command()
@click.argument("url")
@click.option("zip_", "-z", "--zip", is_flag=True, help="Save as a .har.zip file")
@click.option(
    "-o", "--output", type=click.Path(file_okay=True, dir_okay=False, writable=True, allow_dash=False),
    help="HAR filename",
)
@click.option("-j", "--javascript", help="Execute this JavaScript on the page")
@common_shot_options
def har(url, zip_, output, javascript,
       verbose, debug, silent, log_console, skip, fail, ad_block, popup_block, paywall_block,
       wait, wait_for, timeout, skip_cloudflare_check, skip_wait_for_load, trigger_lazy_load,
       auth, browser, browser_args, user_agent, reduced_motion, bypass_csp,
       auth_username, auth_password):
    """
    NOT IMPLEMENTED - Record a HAR file for the specified page

    This command is not yet implemented with nodriver.
    """
    click.echo("Error: HAR recording is not implemented with nodriver", err=True)
    click.echo("Use the screenshot commands instead for capturing page content.", err=True)
    raise click.Abort()


@cli.command()
@click.argument("url")
@click.argument("javascript", required=False)
@click.option(
    "-i", "--input", default="-",
    help=("Read input JavaScript from this file or use gh:username/script "
          "to load from github.com/username/shot-scraper-scripts/script.js"),
)
@click.option(
    "-o", "--output", type=click.File("w"), default="-", help="Save output JSON to this file",
)
@click.option(
    "-r", "--raw", is_flag=True, help="Output JSON strings as raw text",
)
@common_shot_options
def javascript(url, javascript, input, output, raw,
              verbose, debug, silent, log_console, skip, fail, ad_block, popup_block, paywall_block,
              wait, wait_for, timeout, skip_cloudflare_check, skip_wait_for_load, trigger_lazy_load,
              auth, browser, browser_args, user_agent, reduced_motion, bypass_csp,
              auth_username, auth_password):
    """
    Execute JavaScript against the page and return the result as JSON

    Usage:

        shot-scraper javascript https://datasette.io/ "document.title"

    To return a JSON object, use this:

        "({title: document.title, location: document.location})"

    To use setInterval() or similar, pass a promise:

    \b
        "new Promise(done => setInterval(
          () => {
            done({
              title: document.title,
              h2: document.querySelector('h2').innerHTML
            });
          }, 1000
        ));"

    If a JavaScript error occurs an exit code of 1 will be returned.
    """
    setup_common_config(verbose, debug, silent, skip, fail)

    if not javascript:
        if input.startswith("gh:"):
            javascript = load_github_script(input[3:])
        elif input == "-":
            javascript = sys.stdin.read()
        else:
            with open(input, "r") as f:
                javascript = f.read()

    async def execute_js(browser_obj, **kwargs):
        shot_config = ShotConfig({
            "url": url,
            "javascript": javascript, "skip_cloudflare_check": skip_cloudflare_check,
            "skip_wait_for_load": skip_wait_for_load, "timeout": timeout,
            "wait": wait, "wait_for": wait_for, "trigger_lazy_load": trigger_lazy_load,
            "log_console": log_console,
<<<<<<< HEAD
            "ad_block": ad_block, "popup_block": popup_block,
=======
            "ad_block": ad_block, "popup_block": popup_block, "paywall_block": paywall_block,
>>>>>>> 417d55c0
            "user_agent": user_agent,
            "return_js_result": True
        })

        from shot_power_scraper.page_utils import navigate_to_page
        page, response_handler, result = await navigate_to_page(
            browser_obj, shot_config,
        )
        return result

    shot_config = ShotConfig({
<<<<<<< HEAD
        "ad_block": ad_block, "popup_block": popup_block, "user_agent": user_agent,
=======
        "ad_block": ad_block, "popup_block": popup_block, "paywall_block": paywall_block, "user_agent": user_agent,
>>>>>>> 417d55c0
        "auth": auth, "browser": browser, "browser_args": browser_args,
        "reduced_motion": reduced_motion, "bypass_csp": bypass_csp,
        "auth_username": auth_username, "auth_password": auth_password, "timeout": timeout
    })

    result = run_browser_command(execute_js, shot_config)

    if raw:
        output.write(str(result))
        return
    output.write(json.dumps(result, indent=4, default=str))
    output.write("\n")



@cli.command()
@click.argument("url")
@click.option("-o", "--output", type=click.Path(file_okay=True, writable=True, dir_okay=False, allow_dash=True),)
@click.option("-j", "--javascript", help="Execute this JS prior to creating the PDF")
@click.option("--media-screen", is_flag=True, help="Use screen rather than print styles")
@click.option("--landscape", is_flag=True, help="Use landscape orientation")
@click.option("--scale", type=click.FloatRange(min=0.1, max=2.0), help="Scale of the webpage rendering",)
@click.option("--print-background", is_flag=True, help="Print background graphics")
@click.option("--pdf-css", help="Inject custom CSS for PDF generation")
@common_shot_options
def pdf(url, output, javascript, media_screen, landscape, scale, print_background, pdf_css,
       verbose, debug, silent, log_console, skip, fail, ad_block, popup_block, paywall_block,
       wait, wait_for, timeout, skip_cloudflare_check, skip_wait_for_load, trigger_lazy_load,
       auth, browser, browser_args, user_agent, reduced_motion, bypass_csp,
       auth_username, auth_password):
    """
    Create a PDF of the specified page

    Usage:

        shot-power-scraper pdf https://www.example.com/

    This will write the PDF to www-example-com.pdf using standard letter size (8.5x11 inches).

    Use "-o" to write to a specific file:

        shot-power-scraper pdf https://www.example.com/ -o example.pdf

    You can also pass a path to a local file on disk:

        shot-power-scraper pdf index.html -o index.pdf

    Using "-o -" will output to standard out:

        shot-power-scraper pdf https://www.example.com/ -o - > example.pdf
    """
    setup_common_config(verbose, debug, silent, skip, fail)

    url = url_or_file_path(url, _check_and_absolutize)

    if output is None:
        output = filename_for_url(url, ext="pdf", file_exists=os.path.exists)

    shot_config = ShotConfig({
        "url": url, "output": output, "javascript": javascript,
        "pdf_landscape": landscape, "pdf_scale": scale or 1.0,
        "pdf_print_background": print_background, "pdf_media_screen": media_screen,
        "pdf_css": pdf_css, "wait": wait, "wait_for": wait_for, "timeout": timeout,
        "trigger_lazy_load": trigger_lazy_load,
<<<<<<< HEAD
        "ad_block": ad_block, "popup_block": popup_block, "user_agent": user_agent,
=======
        "ad_block": ad_block, "popup_block": popup_block, "paywall_block": paywall_block, "user_agent": user_agent,
>>>>>>> 417d55c0
        "auth": auth, "browser": browser, "browser_args": browser_args,
        "reduced_motion": reduced_motion, "bypass_csp": bypass_csp,
        "auth_username": auth_username, "auth_password": auth_password
    })

    async def execute_pdf(browser_obj, **kwargs):
        pdf_data = await take_pdf(
            browser_obj, shot_config, return_bytes=True
        )
        return pdf_data

    pdf_data = run_browser_command(execute_pdf, shot_config)

    if output == "-":
        sys.stdout.buffer.write(pdf_data)
    else:
        with open(output, "wb") as f:
            f.write(pdf_data)
        if not silent:
            click.echo(f"PDF created: {output}", err=True)


@cli.command()
@click.argument("url")
@click.option(
    "-o", "--output", type=click.Path(file_okay=True, writable=True, dir_okay=False, allow_dash=True), default="-",
)
@click.option("-j", "--javascript", help="Execute this JS prior to saving the HTML")
@click.option(
    "-s", "--selector", help="Return outerHTML of first element matching this CSS selector",
)
@common_shot_options
def html(url, output, javascript, selector,
        verbose, debug, silent, log_console, skip, fail, ad_block, popup_block, paywall_block,
        wait, wait_for, timeout, skip_cloudflare_check, skip_wait_for_load, trigger_lazy_load,
        auth, browser, browser_args, user_agent, reduced_motion, bypass_csp,
        auth_username, auth_password):
    """
    Output the final HTML of the specified page

    Usage:

        shot-scraper html https://datasette.io/

    Use -o to specify a filename:

        shot-scraper html https://datasette.io/ -o index.html
    """
    setup_common_config(verbose, debug, silent, skip, fail)

    if output is None:
        output = filename_for_url(url, ext="html", file_exists=os.path.exists)

    shot_config = ShotConfig({
        "url": url,
        "javascript": javascript, "skip_cloudflare_check": skip_cloudflare_check,
        "skip_wait_for_load": skip_wait_for_load, "timeout": timeout,
        "wait": wait, "wait_for": wait_for, "trigger_lazy_load": trigger_lazy_load,
        "log_console": log_console,
<<<<<<< HEAD
        "ad_block": ad_block, "popup_block": popup_block, "user_agent": user_agent,
=======
        "ad_block": ad_block, "popup_block": popup_block, "paywall_block": paywall_block, "user_agent": user_agent,
>>>>>>> 417d55c0
        "auth": auth, "browser": browser, "browser_args": browser_args,
        "bypass_csp": bypass_csp, "auth_username": auth_username,
        "auth_password": auth_password
    })

    async def execute_html(browser_obj, **kwargs):
        from shot_power_scraper.page_utils import navigate_to_page
        page, response_handler = await navigate_to_page(
            browser_obj, shot_config,
        )

        if selector:
            element = await page.select(selector)
            if element:
                html_content = await element.get_html()
            else:
                raise click.ClickException(f"Selector '{selector}' not found")
        else:
            html_content = await page.get_content()

        return html_content

    html_content = run_browser_command(execute_html, shot_config)

    if output == "-":
        sys.stdout.write(html_content)
    else:
        with open(output, "w") as f:
            f.write(html_content)
        if not silent:
            click.echo(f"HTML snapshot of '{url}' written to '{output}'", err=True)


@cli.command()
@click.option(
    "--browser",
    "-b",
    default="chromium",
    type=click.Choice(BROWSERS, case_sensitive=False),
    help="Which browser to use (nodriver automatically manages browsers)",
)
@click.option(
    "browser_args", "--browser-arg", multiple=True, help="Additional arguments to pass to the browser",
)
def install(browser, browser_args):
    """
    Install note: nodriver automatically manages Chrome/Chromium installation.
    Also detects and sets the default user agent for stealth mode.

    Usage:

        shot-scraper install

    No manual browser installation is required with nodriver.
    This command will also detect the browser's user agent and set it as default.
    """
    click.echo("nodriver... does not require any drivers.")
    click.echo("Just needs Chrome or Chromium to be installed")
    click.echo()
    click.echo("Setting up default user agent for stealth mode...")


    async def set_user_agent_wrapper(browser_obj):
        page = await browser_obj.get("about:blank")
        user_agent = await page.evaluate("navigator.userAgent")

        if not user_agent:
            raise click.ClickException("Could not detect user agent")
<<<<<<< HEAD

        modified_user_agent = user_agent.replace("HeadlessChrome", "Chrome")
        set_default_user_agent(modified_user_agent)

=======

        modified_user_agent = user_agent.replace("HeadlessChrome", "Chrome")
        set_default_user_agent(modified_user_agent)

>>>>>>> 417d55c0
        from shot_power_scraper.shot_config import get_config_file
        click.echo(f"Original user agent: {user_agent}")
        click.echo(f"Modified user agent: {modified_user_agent}")
        click.echo(f"Saved default user agent to: {get_config_file()}")

    shot_config = ShotConfig({"interactive": False, "browser_args": browser_args or []})
    run_browser_command(set_user_agent_wrapper, shot_config)



@cli.command(name="config")
@click.option(
    "--ad-block",
    type=bool,
    help="Set default ad blocking (true/false)"
)
@click.option(
    "--popup-block",
    type=bool,
    help="Set default popup blocking (true/false)"
)
@click.option(
    "--paywall-block",
    type=bool,
    help="Set default paywall blocking (true/false)"
)
@click.option(
    "--user-agent",
    help="Set default user agent string"
)
@click.option(
    "--clear",
    is_flag=True,
    help="Clear all configuration settings (delete config file)"
)
@click.option(
    "--show",
    is_flag=True,
    help="Show current configuration"
)
def config_cmd(ad_block, popup_block, paywall_block, user_agent, clear, show):
    """
    Configure default settings for shot-power-scraper

    Usage:

        shot-power-scraper config --ad-block true --popup-block false --paywall-block true
        shot-power-scraper config --user-agent "Mozilla/5.0 ..."
        shot-power-scraper config --clear
        shot-power-scraper config --show
    """
<<<<<<< HEAD
    from shot_power_scraper.shot_config import load_config, set_default_ad_block, set_default_popup_block, set_default_user_agent, get_config_file
=======
    from shot_power_scraper.shot_config import load_config, set_default_ad_block, set_default_popup_block, set_default_paywall_block, set_default_user_agent, get_config_file
>>>>>>> 417d55c0
    import os

    if clear:
        config_file = get_config_file()
        if config_file.exists():
            os.remove(config_file)
            click.echo("Configuration file cleared.")
        else:
            click.echo("No configuration file found to clear.")
        return

    if show:
        config = load_config()
        click.echo(f"Configuration file: {get_config_file()}")
        click.echo(f"ad_block: {config.get('ad_block', False)}")
        click.echo(f"popup_block: {config.get('popup_block', False)}")
        click.echo(f"paywall_block: {config.get('paywall_block', False)}")
        click.echo(f"user_agent: {config.get('user_agent', 'None')}")
        return

    if ad_block is not None:
        set_default_ad_block(ad_block)
        click.echo(f"Set default ad_block to: {ad_block}")

    if popup_block is not None:
        set_default_popup_block(popup_block)
        click.echo(f"Set default popup_block to: {popup_block}")

    if paywall_block is not None:
        set_default_paywall_block(paywall_block)
        click.echo(f"Set default paywall_block to: {paywall_block}")

    if user_agent is not None:
        set_default_user_agent(user_agent)
        click.echo(f"Set default user_agent to: {user_agent}")

    if ad_block is None and popup_block is None and paywall_block is None and user_agent is None and not show and not clear:
        click.echo("No configuration changes specified. Use --show to view current settings.")
        click.echo("Use --ad-block true/false, --popup-block true/false, --paywall-block true/false, --user-agent 'string', or --clear to modify settings.")


@cli.command()
@click.argument("url")
@click.argument(
    "context_file", type=click.Path(file_okay=True, writable=True, dir_okay=False, allow_dash=True),
)
@click.option("--devtools", is_flag=True, help="Open browser DevTools")
@simple_browser_options
@click.option("--log-console", "--console-log", is_flag=True, help="Write console.log() to stderr")
def auth(url, context_file, devtools, browser, browser_args, user_agent, reduced_motion, log_console):
    """
    Open a browser so user can manually authenticate with the specified site,
    then save the resulting authentication context to a file.

    Usage:

        shot-scraper auth https://github.com/ auth.json
    """
    async def execute_auth(browser_obj, **kwargs):
        page = await browser_obj.get(url)
        click.echo("Hit <enter> after you have signed in:", err=True)
        input()

        cookies = await page.send(uc.cdp.network.get_cookies())
        context_state = {
            "cookies": cookies.cookies if hasattr(cookies, 'cookies') else [],
            "origins": []
        }
        return context_state

    shot_config = ShotConfig({
        "user_agent": user_agent, "interactive": True, "devtools": devtools,
        "browser": browser, "browser_args": browser_args
    })

    context_state = run_browser_command(execute_auth, shot_config)

    context_json = json.dumps(context_state, indent=2) + "\n"
    if context_file == "-":
        click.echo(context_json)
    else:
        with open(context_file, "w") as fp:
            fp.write(context_json)
        if os.name != "nt":
            pathlib.Path(context_file).chmod(0o600)<|MERGE_RESOLUTION|>--- conflicted
+++ resolved
@@ -31,39 +31,12 @@
             result = await coro
             await asyncio.sleep(0.1)  # Give nodriver time to cleanup background processes
             return result
-<<<<<<< HEAD
-=======
 
         # Use nodriver's event loop as recommended in their docs
         loop = uc.loop()
         return loop.run_until_complete(coro_with_cleanup())
->>>>>>> 417d55c0
-
-        # Use nodriver's event loop as recommended in their docs
-        loop = uc.loop()
-        return loop.run_until_complete(coro_with_cleanup())
-
-<<<<<<< HEAD
-
-def run_browser_command(command_func, shot_config, **kwargs):
-    """ Execute command async with browser lifecycle management """
-    async def browser_execution():
-        browser_obj = None
-        try:
-            extensions = []
-            if shot_config.ad_block or shot_config.popup_block:
-                await setup_blocking_extensions(extensions, shot_config.ad_block, shot_config.popup_block)
-
-            # Create browser with shot_config parameters
-            browser_obj = await create_browser_context(shot_config, extensions)
-
-            # Execute the command
-            result = await command_func(browser_obj, **kwargs)
-            return result
-        finally:
-            await cleanup_browser(browser_obj)
-
-=======
+
+
 def run_browser_command(command_func, shot_config, **kwargs):
     """ Execute command async with browser lifecycle management """
     async def browser_execution():
@@ -82,7 +55,6 @@
         finally:
             await cleanup_browser(browser_obj)
 
->>>>>>> 417d55c0
     return run_nodriver_async(browser_execution())
 
 
@@ -231,11 +203,7 @@
 def shot(url, width, height, output, selectors, selectors_all, js_selectors, js_selectors_all,
          padding, javascript, retina, scale_factor, omit_background, quality,
          interactive, devtools, log_requests, save_html,
-<<<<<<< HEAD
-         verbose, debug, silent, log_console, skip, fail, ad_block, popup_block,
-=======
          verbose, debug, silent, log_console, skip, fail, ad_block, popup_block, paywall_block,
->>>>>>> 417d55c0
          wait, wait_for, timeout, skip_cloudflare_check, skip_wait_for_load, trigger_lazy_load, no_resize_viewport,
          auth, browser, browser_args, user_agent, reduced_motion, bypass_csp,
          auth_username, auth_password):
@@ -402,13 +370,8 @@
 
     async def run_multi():
         extensions = []
-<<<<<<< HEAD
-        if ad_block or popup_block:
-            await setup_blocking_extensions(extensions, ad_block, popup_block)
-=======
         if ad_block or popup_block or paywall_block:
             await setup_blocking_extensions(extensions, ad_block, popup_block, paywall_block)
->>>>>>> 417d55c0
 
         # Create browser config for multi command
         browser_shot_config = ShotConfig({
@@ -596,11 +559,7 @@
             "skip_wait_for_load": skip_wait_for_load, "timeout": timeout,
             "wait": wait, "wait_for": wait_for, "trigger_lazy_load": trigger_lazy_load,
             "log_console": log_console,
-<<<<<<< HEAD
-            "ad_block": ad_block, "popup_block": popup_block,
-=======
             "ad_block": ad_block, "popup_block": popup_block, "paywall_block": paywall_block,
->>>>>>> 417d55c0
             "user_agent": user_agent,
             "return_js_result": True
         })
@@ -612,11 +571,7 @@
         return result
 
     shot_config = ShotConfig({
-<<<<<<< HEAD
-        "ad_block": ad_block, "popup_block": popup_block, "user_agent": user_agent,
-=======
         "ad_block": ad_block, "popup_block": popup_block, "paywall_block": paywall_block, "user_agent": user_agent,
->>>>>>> 417d55c0
         "auth": auth, "browser": browser, "browser_args": browser_args,
         "reduced_motion": reduced_motion, "bypass_csp": bypass_csp,
         "auth_username": auth_username, "auth_password": auth_password, "timeout": timeout
@@ -681,11 +636,7 @@
         "pdf_print_background": print_background, "pdf_media_screen": media_screen,
         "pdf_css": pdf_css, "wait": wait, "wait_for": wait_for, "timeout": timeout,
         "trigger_lazy_load": trigger_lazy_load,
-<<<<<<< HEAD
-        "ad_block": ad_block, "popup_block": popup_block, "user_agent": user_agent,
-=======
         "ad_block": ad_block, "popup_block": popup_block, "paywall_block": paywall_block, "user_agent": user_agent,
->>>>>>> 417d55c0
         "auth": auth, "browser": browser, "browser_args": browser_args,
         "reduced_motion": reduced_motion, "bypass_csp": bypass_csp,
         "auth_username": auth_username, "auth_password": auth_password
@@ -745,11 +696,7 @@
         "skip_wait_for_load": skip_wait_for_load, "timeout": timeout,
         "wait": wait, "wait_for": wait_for, "trigger_lazy_load": trigger_lazy_load,
         "log_console": log_console,
-<<<<<<< HEAD
-        "ad_block": ad_block, "popup_block": popup_block, "user_agent": user_agent,
-=======
         "ad_block": ad_block, "popup_block": popup_block, "paywall_block": paywall_block, "user_agent": user_agent,
->>>>>>> 417d55c0
         "auth": auth, "browser": browser, "browser_args": browser_args,
         "bypass_csp": bypass_csp, "auth_username": auth_username,
         "auth_password": auth_password
@@ -818,17 +765,10 @@
 
         if not user_agent:
             raise click.ClickException("Could not detect user agent")
-<<<<<<< HEAD
 
         modified_user_agent = user_agent.replace("HeadlessChrome", "Chrome")
         set_default_user_agent(modified_user_agent)
 
-=======
-
-        modified_user_agent = user_agent.replace("HeadlessChrome", "Chrome")
-        set_default_user_agent(modified_user_agent)
-
->>>>>>> 417d55c0
         from shot_power_scraper.shot_config import get_config_file
         click.echo(f"Original user agent: {user_agent}")
         click.echo(f"Modified user agent: {modified_user_agent}")
@@ -880,11 +820,7 @@
         shot-power-scraper config --clear
         shot-power-scraper config --show
     """
-<<<<<<< HEAD
-    from shot_power_scraper.shot_config import load_config, set_default_ad_block, set_default_popup_block, set_default_user_agent, get_config_file
-=======
     from shot_power_scraper.shot_config import load_config, set_default_ad_block, set_default_popup_block, set_default_paywall_block, set_default_user_agent, get_config_file
->>>>>>> 417d55c0
     import os
 
     if clear:
