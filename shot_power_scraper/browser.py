--- conflicted
+++ resolved
@@ -39,15 +39,6 @@
             ext_path = pathlib.Path(ext_path).absolute()
             if Config.verbose:
                 click.echo(f"Loading extension: {ext_path}", err=True)
-<<<<<<< HEAD
-            extension_paths.append(str(ext_path))
-
-        # Use Chrome's --load-extension argument
-        if extension_paths:
-            extension_arg = f"--load-extension={','.join(extension_paths)}"
-            browser_args_list.append(extension_arg)
-            # Enable extension loading
-=======
             
             
             extension_paths.append(str(ext_path))
@@ -59,7 +50,6 @@
         
         # Enable extension loading
         if extension_paths:
->>>>>>> 417d55c0
             browser_args_list.append("--disable-features=DisableLoadExtensionCommandLineSwitch")
 
     # Create temporary user data directory to avoid nodriver cleanup messages
@@ -112,17 +102,10 @@
 async def setup_blocking_extensions(extensions, ad_block, popup_block, paywall_block):
     """Setup blocking extensions based on requested flags"""
     base_extensions_path = pathlib.Path(__file__).parent.parent / 'extensions'
-<<<<<<< HEAD
 
     # Load appropriate extensions
     loaded_extensions = []
 
-=======
-
-    # Load appropriate extensions
-    loaded_extensions = []
-
->>>>>>> 417d55c0
     if ad_block:
         ad_extension_path = (base_extensions_path / 'shot-scraper-ad-blocker').resolve()
         extensions.append(str(ad_extension_path))
@@ -132,14 +115,11 @@
         popup_extension_path = (base_extensions_path / 'shot-scraper-popup-blocker').resolve()
         extensions.append(str(popup_extension_path))
         loaded_extensions.append("popup blocking")
-<<<<<<< HEAD
-=======
 
     if paywall_block:
         paywall_extension_path = (base_extensions_path / 'bypass-paywalls-chrome-clean-master').resolve()
         extensions.append(str(paywall_extension_path))
         loaded_extensions.append("paywall bypass")
->>>>>>> 417d55c0
 
     if Config.verbose:
         click.echo(f"Blocking extensions enabled: {' + '.join(loaded_extensions)}", err=True)
